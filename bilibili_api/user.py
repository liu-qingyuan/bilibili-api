--- conflicted
+++ resolved
@@ -10,17 +10,10 @@
 from typing import List, Union
 from json.decoder import JSONDecodeError
 
-<<<<<<< HEAD
-from .exceptions import ResponseCodeException
-
-from .utils.network_httpx import get_session, Api
 from .utils.utils import get_api, join
-=======
-from .utils.utils import join, get_api
->>>>>>> 6967eef7
 from .utils.credential import Credential
 from .exceptions import ResponseCodeException
-from .utils.network_httpx import request, get_session
+from .utils.network_httpx import request, get_session, Api
 from .channel_series import ChannelOrder, ChannelSeries, ChannelSeriesType
 
 API = get_api("user")
@@ -271,13 +264,8 @@
             dict: 调用接口返回的内容。
         """
         api = API["info"]["user_tag"]
-<<<<<<< HEAD
         params = {"mid": self.__uid, "pn": pn, "ps": ps}
         return await Api(**api, credential=self.credential).update_params(**params).result
-=======
-        params = {"vmid": self.__uid, "pn": pn, "ps": ps}
-        return await request("GET", url=api["url"], params=params, credential=self.credential)
->>>>>>> 6967eef7
 
     async def get_space_notice(self) -> dict:
         """
