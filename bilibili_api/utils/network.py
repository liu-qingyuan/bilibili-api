--- conflicted
+++ resolved
@@ -393,10 +393,8 @@
             cookies["buvid3"] = self.credential.buvid3
         # cookies["Domain"] = ".bilibili.com"
 
-<<<<<<< HEAD
         if settings.request_log:
             settings.logger.info(self)
-=======
         if self.sign:
             appkey = "4409e2ce8ffd12b8"
             appsec = "59b43e04ad6965f34319062b478f83dd"
@@ -412,7 +410,6 @@
                 self.params["sign"] = hashlib.md5(
                     (urllib.parse.urlencode(self.params) + appsec).encode("utf-8")
                 ).hexdigest()
->>>>>>> 8c2aa3da
 
         config = {
             "url": self.url,
@@ -489,7 +486,6 @@
             cookies["buvid3"] = self.credential.buvid3
         # cookies["Domain"] = ".bilibili.com"
 
-<<<<<<< HEAD
         if self.bili_ticket:
             cookies["bili_ticket"] = await get_bili_ticket()
             cookies["bili_ticket_expires"] = str(int(time.time()) + 2 * 86400)
@@ -498,7 +494,6 @@
 
         if settings.request_log:
             settings.logger.info(self)
-=======
         if self.sign:
             appkey = "4409e2ce8ffd12b8"
             appsec = "59b43e04ad6965f34319062b478f83dd"
@@ -514,7 +509,6 @@
                 self.params["sign"] = hashlib.md5(
                     (urllib.parse.urlencode(self.params) + appsec).encode("utf-8")
                 ).hexdigest()
->>>>>>> 8c2aa3da
 
         config = {
             "url": self.url,
