"""
bilibili_api.video

视频相关操作

注意，同时存在 page_index 和 cid 的参数，两者至少提供一个。
"""

import re
import json
import struct
import asyncio
import logging
import datetime
from enum import Enum
from inspect import isfunction
from functools import cmp_to_key
from dataclasses import dataclass
from typing import Any, List, Union

import httpx
import aiohttp

from . import settings
from .utils.aid_bvid_transformer import bvid2aid, aid2bvid
from .utils.utils import get_api
from .utils.AsyncEvent import AsyncEvent
from .utils.credential import Credential
from .utils.BytesReader import BytesReader
from .utils.danmaku import Danmaku, SpecialDanmaku
from .utils.network_httpx import Api, get_session
from .utils.network import get_session as get_session_aiohttp
from .exceptions import (
    ArgsException,
    NetworkException,
    ResponseException,
    DanmakuClosedException,
)

API = get_api("video")


async def get_cid_info(cid: int):
    """
    获取 cid 信息 (对应的视频，具体分 P 序号，up 等)

    Returns:
        dict: 调用 https://hd.biliplus.com 的 API 返回的结果
    """
    api = API["info"]["cid_info"]
    params = {"cid": cid}
    return await Api(**api).update_params(**params).result


class DanmakuOperatorType(Enum):
    """
    弹幕操作枚举

    + DELETE - 删除弹幕
    + PROTECT - 保护弹幕
    + UNPROTECT - 取消保护弹幕
    """

    DELETE = 1
    PROTECT = 2
    UNPROTECT = 3


class VideoAppealReasonType:
    """
    视频投诉原因枚举

    注意: 每一项均为函数，部分项有参数，没有参数的函数无需调用函数，直接传入即可，有参数的函数请调用结果之后传入。

    - ILLEGAL(): 违法违禁
    - PRON(): 色情
    - VULGAR(): 低俗
    - GAMBLED_SCAMS(): 赌博诈骗
    - VIOLENT(): 血腥暴力
    - PERSONAL_ATTACK(): 人身攻击
    - PLAGIARISM(bvid: str): 与站内其他视频撞车
    - BAD_FOR_YOUNGS(): 青少年不良信息
    - CLICKBAIT(): 不良封面/标题
    - POLITICAL_RUMORS(): 涉政谣言
    - SOCIAL_RUMORS(): 涉社会事件谣言
    - COVID_RUMORS(): 疫情谣言
    - UNREAL_EVENT(): 虚假不实消息
    - OTHER(): 有其他问题
    - LEAD_WAR(): 引战
    - CANNOT_CHARGE(): 不能参加充电
    - UNREAL_COPYRIGHT(source: str): 转载/自制类型错误
    """

    ILLEGAL = lambda: 2
    PRON = lambda: 3
    VULGAR = lambda: 4
    GAMBLED_SCAMS = lambda: 5
    VIOLENT = lambda: 6
    PERSONAL_ATTACK = lambda: 7
    BAD_FOR_YOUNGS = lambda: 10000
    CLICKBAIT = lambda: 10013
    POLITICAL_RUMORS = lambda: 10014
    SOCIAL_RUMORS = lambda: 10015
    COVID_RUMORS = lambda: 10016
    UNREAL_EVENT = lambda: 10017
    OTHER = lambda: 1
    LEAD_WAR = lambda: 9
    CANNOT_CHARGE = lambda: 10

    @staticmethod
    def PLAGIARISM(bvid: str):
        """
        与站内其他视频撞车

        Args:
            bvid (str): 撞车对象
        """
        return {"tid": 8, "撞车对象": bvid}

    @staticmethod
    def UNREAL_COPYRIGHT(source: str):
        """
        转载/自制类型错误

        Args:
            source (str): 原创视频出处
        """
        return {"tid": 52, "出处": source}


class Video:
    """
    视频类，各种对视频的操作均在里面。
    """

    def __init__(
        self,
        bvid: Union[None, str] = None,
        aid: Union[None, int] = None,
        credential: Union[None, Credential] = None,
    ):
        """
        Args:
            bvid       (str | None, optional)       : BV 号. bvid 和 aid 必须提供其中之一。

            aid        (int | None, optional)       : AV 号. bvid 和 aid 必须提供其中之一。

            credential (Credential | None, optional): Credential 类. Defaults to None.
        """
        # ID 检查
        if bvid is not None:
            self.set_bvid(bvid)
        elif aid is not None:
            self.set_aid(aid)
        else:
            # 未提供任一 ID
            raise ArgsException("请至少提供 bvid 和 aid 中的其中一个参数。")

        # 未提供 credential 时初始化该类
        self.credential: Credential = Credential() if credential is None else credential

        # 用于存储视频信息，避免接口依赖视频信息时重复调用
        self.__info: Union[dict, None] = None

    def set_bvid(self, bvid: str) -> None:
        """
        设置 bvid。

        Args:
            bvid (str):   要设置的 bvid。
        """
        # 检查 bvid 是否有效
        if not re.search("^BV[a-zA-Z0-9]{10}$", bvid):
            raise ArgsException("bvid 提供错误，必须是以 BV 开头的纯字母和数字组成的 12 位字符串（大小写敏感）。")
        self.__bvid = bvid
        self.__aid = bvid2aid(bvid)

    def get_bvid(self) -> str:
        """
        获取 BVID。

        Returns:
            str: BVID。
        """
        return self.__bvid

    def set_aid(self, aid: int) -> None:
        """
        设置 aid。

        Args:
            aid (int): AV 号。
        """
        if aid <= 0:
            raise ArgsException("aid 不能小于或等于 0。")

        self.__aid = aid
        self.__bvid = aid2bvid(aid)

    def get_aid(self) -> int:
        """
        获取 AID。

        Returns:
            int: aid。
        """
        return self.__aid

    async def get_info(self) -> dict:
        """
        获取视频信息。

        Returns:
            dict: 调用 API 返回的结果。
        """
        api = API["info"]["detail"]
        params = {"bvid": self.get_bvid(), "aid": self.get_aid()}
        resp = (
            await Api(**api, credential=self.credential).update_params(**params).result
        )
        # 存入 self.__info 中以备后续调用
        self.__info = resp
        return resp

    async def __get_info_cached(self) -> dict:
        """
        获取视频信息，如果已获取过则使用之前获取的信息，没有则重新获取。

        Returns:
            dict: 调用 API 返回的结果。
        """
        if self.__info is None:
            return await self.get_info()
        return self.__info
<<<<<<< HEAD
    
    # get_stat 403/404 https://github.com/SocialSisterYi/bilibili-API-collect/issues/797 等恢复
    # async def get_stat(self) -> dict:
    #     """
    #     获取视频统计数据（播放量，点赞数等）。

    #     Returns:
    #         dict: 调用 API 返回的结果。
    #     """
    #     api = API["info"]["stat"]
    #     params = {"bvid": self.get_bvid(), "aid": self.get_aid()}
    #     return await Api(**api, credential=self.credential).update_params(**params).result
=======

    async def get_stat(self) -> dict:
        """
        获取视频统计数据（播放量，点赞数等）。

        Returns:
            dict: 调用 API 返回的结果。
        """
        api = API["info"]["stat"]
        params = {"bvid": self.get_bvid(), "aid": self.get_aid()}
        return (
            await Api(**api, credential=self.credential).update_params(**params).result
        )
>>>>>>> 9dd47e12

    async def get_tags(
        self, page_index: Union[int, None] = 0, cid: Union[int, None] = None
    ) -> List[dict]:
        """
        获取视频标签。

        Args:
            page_index (int | None): 分 P 序号. Defaults to 0.

            cid        (int | None): 分 P 编码. Defaults to None.

        Returns:
            List[dict]: 调用 API 返回的结果。
        """
        if cid == None:
            if page_index == None:
                raise ArgsException("page_index 和 cid 至少提供一个。")

            cid = await self.get_cid(page_index=page_index)
        api = API["info"]["tags"]
        params = {"bvid": self.get_bvid(), "aid": self.get_aid(), "cid": cid}
        return (
            await Api(**api, credential=self.credential).update_params(**params).result
        )

    async def get_chargers(self) -> dict:
        """
        获取视频充电用户。

        Returns:
            dict: 调用 API 返回的结果。
        """
        info = await self.__get_info_cached()
        mid = info["owner"]["mid"]
        api = API["info"]["chargers"]
        params = {"aid": self.get_aid(), "bvid": self.get_bvid(), "mid": mid}
        return (
            await Api(**api, credential=self.credential).update_params(**params).result
        )

    async def get_pages(self) -> List[dict]:
        """
        获取分 P 信息。

        Returns:
            dict: 调用 API 返回的结果。
        """
        api = API["info"]["pages"]
        params = {"aid": self.get_aid(), "bvid": self.get_bvid()}
        return (
            await Api(**api, credential=self.credential).update_params(**params).result
        )

    async def __get_page_id_by_index(self, page_index: int) -> int:
        """
        根据分 p 号获取 page_id。

        Args:
            page_index (int):   分 P 号，从 0 开始。

        Returns:
            int: 分 P 的唯一 ID。
        """
        if page_index < 0:
            raise ArgsException("分 p 号必须大于或等于 0。")

        info = await self.__get_info_cached()
        pages = info["pages"]

        if len(pages) <= page_index:
            raise ArgsException("不存在该分 p。")

        page = pages[page_index]
        cid = page["cid"]
        return cid

    async def get_video_snapshot(
        self,
        cid: Union[int, None] = None,
        json_index: bool = False,
        pvideo: bool = True,
    ) -> dict:
        """
        获取视频快照(视频各个时间段的截图拼图)

        Args:
            cid(int): 分 P CID(可选)

            json_index(bool): json 数组截取时间表 True 为需要，False 不需要

            pvideo(bool): 是否只获取预览

        Returns:
            dict: 调用 API 返回的结果,数据中 Url 没有 http 头
        """
        params: dict[str, Any] = {"aid": self.get_aid()}
        if pvideo:
            api = API["info"]["video_snapshot_pvideo"]
        else:
            params["bvid"] = self.get_bvid()
            if json_index:
                params["index"] = 1
            if cid:
                params["cid"] = cid
            api = API["info"]["video_snapshot"]
        return (
            await Api(**api, credential=self.credential).update_params(**params).result
        )

    async def get_cid(self, page_index: int) -> int:
        """
        获取稿件 cid

        Args:
            page_index(int): 分 P

        Returns:
            int: cid
        """
        return await self.__get_page_id_by_index(page_index)

    async def get_download_url(
        self,
        page_index: Union[int, None] = None,
        cid: Union[int, None] = None,
        html5: bool = False,
    ) -> dict:
        """
        获取视频下载信息。

        返回结果可以传入 `VideoDownloadURLDataDetecter` 进行解析。

        page_index 和 cid 至少提供其中一个，其中 cid 优先级最高

        Args:
            page_index (int | None, optional) : 分 P 号，从 0 开始。Defaults to None

            cid        (int | None, optional) : 分 P 的 ID。Defaults to None

            html5      (bool, optional): 是否以 html5 平台访问，这样子能直接在网页中播放，但是链接少。

        Returns:
            dict: 调用 API 返回的结果。
        """
        if cid is None:
            if page_index is None:
                raise ArgsException("page_index 和 cid 至少提供一个。")

            cid = await self.__get_page_id_by_index(page_index)

        api = API["info"]["playurl"]
        if html5:
            params = {
                "avid": self.get_aid(),
                "cid": cid,
                "qn": "127",
                "otype": "json",
                "fnval": 4048,
                "fourk": 1,
                "platform": "html5",
            }
        else:
            params = {
                "avid": self.get_aid(),
                "cid": cid,
                "qn": "127",
                "otype": "json",
                "fnval": 4048,
                "fourk": 1,
            }
        result = (
            await Api(**api, credential=self.credential).update_params(**params).result
        )
        result.update({"is_html5": True} if html5 else {})
        return result

    async def get_related(self) -> dict:
        """
        获取相关视频信息。

        Returns:
            dict: 调用 API 返回的结果。
        """
        api = API["info"]["related"]
        params = {"aid": self.get_aid(), "bvid": self.get_bvid()}
        return (
            await Api(**api, credential=self.credential).update_params(**params).result
        )

    async def has_liked(self) -> bool:
        """
        视频是否点赞过。

        Returns:
            bool: 视频是否点赞过。
        """
        self.credential.raise_for_no_sessdata()

        api = API["info"]["has_liked"]
        params = {"bvid": self.get_bvid(), "aid": self.get_aid()}
        return (
            await Api(**api, credential=self.credential).update_params(**params).result
        )

    async def get_pay_coins(self) -> int:
        """
        获取视频已投币数量。

        Returns:
            int: 视频已投币数量。
        """
        self.credential.raise_for_no_sessdata()

        api = API["info"]["get_pay_coins"]
        params = {"bvid": self.get_bvid(), "aid": self.get_aid()}
        return (
            await Api(**api, credential=self.credential).update_params(**params).result
        )["multiply"]

    async def has_favoured(self) -> bool:
        """
        是否已收藏。

        Returns:
            bool: 视频是否已收藏。
        """
        self.credential.raise_for_no_sessdata()

        api = API["info"]["has_favoured"]
        params = {"bvid": self.get_bvid(), "aid": self.get_aid()}
        return (
            await Api(**api, credential=self.credential).update_params(**params).result
        )["favoured"]

    async def is_forbid_note(self) -> bool:
        """
        是否禁止笔记。

        Returns:
            bool: 是否禁止笔记。
        """
        api = API["info"]["is_forbid"]
        params = {"aid": self.get_aid()}
        return (
            await Api(**api, credential=self.credential).update_params(**params).result
        )["forbid_note_entrance"]

    async def get_private_notes_list(self) -> list:
        """
        获取稿件私有笔记列表。

        Returns:
            list: note_Ids。
        """
        self.credential.raise_for_no_sessdata()

        api = API["info"]["private_notes"]
        params = {"oid": self.get_aid(), "oid_type": 0}
        return (
            await Api(**api, credential=self.credential).update_params(**params).result
        )["noteIds"]

    async def get_public_notes_list(self, pn: int, ps: int) -> dict:
        """
        获取稿件公开笔记列表。

        Args:
            pn (int): 页码

            ps (int): 每页项数

        Returns:
            dict: 调用 API 返回的结果。
        """

        api = API["info"]["public_notes"]
        params = {"oid": self.get_aid(), "oid_type": 0, "pn": pn, "ps": ps}
        return (
            await Api(**api, credential=self.credential).update_params(**params).result
        )

    async def get_danmaku_view(
        self, page_index: Union[int, None] = None, cid: Union[int, None] = None
    ) -> dict:
        """
        获取弹幕设置、特殊弹幕、弹幕数量、弹幕分段等信息。

        Args:
            page_index (int, optional): 分 P 号，从 0 开始。Defaults to None

            cid        (int, optional): 分 P 的 ID。Defaults to None

        Returns:
            dict: 调用 API 返回的结果。
        """
        if cid is None:
            if page_index is None:
                raise ArgsException("page_index 和 cid 至少提供一个。")

            cid = await self.__get_page_id_by_index(page_index)

        session = get_session()
        api = API["danmaku"]["view"]

        config = {}
        config["url"] = api["url"]
        config["params"] = {"type": 1, "oid": cid, "pid": self.get_aid()}
        config["cookies"] = self.credential.get_cookies()
        config["headers"] = {
            "Referer": "https://www.bilibili.com",
            "User-Agent": "Mozilla/5.0",
        }

        try:
            resp = await session.get(**config)
        except Exception as e:
            raise NetworkException(-1, str(e))

        resp_data = resp.read()
        json_data = {}
        reader = BytesReader(resp_data)

        # 解析二进制数据流

        def read_dm_seg(stream: bytes):
            reader_ = BytesReader(stream)
            data = {}
            while not reader_.has_end():
                t = reader_.varint() >> 3
                if t == 1:
                    data["page_size"] = reader_.varint()
                elif t == 2:
                    data["total"] = reader_.varint()
                else:
                    continue
            return data

        def read_flag(stream: bytes):
            reader_ = BytesReader(stream)
            data = {}
            while not reader_.has_end():
                t = reader_.varint() >> 3
                if t == 1:
                    data["rec_flag"] = reader_.varint()
                elif t == 2:
                    data["rec_text"] = reader_.string()
                elif t == 3:
                    data["rec_switch"] = reader_.varint()
                else:
                    continue
            return data

        def read_command_danmakus(stream: bytes):
            reader_ = BytesReader(stream)
            data = {}
            while not reader_.has_end():
                t = reader_.varint() >> 3
                if t == 1:
                    data["id"] = reader_.varint()
                elif t == 2:
                    data["oid"] = reader_.varint()
                elif t == 3:
                    data["mid"] = reader_.varint()
                elif t == 4:
                    data["commend"] = reader_.string()
                elif t == 5:
                    data["content"] = reader_.string()
                elif t == 6:
                    data["progress"] = reader_.varint()
                elif t == 7:
                    data["ctime"] = reader_.string()
                elif t == 8:
                    data["mtime"] = reader_.string()
                elif t == 9:
                    data["extra"] = json.loads(reader_.string())

                elif t == 10:
                    data["id_str"] = reader_.string()
                else:
                    continue
            return data

        def read_settings(stream: bytes):
            reader_ = BytesReader(stream)
            data = {}
            while not reader_.has_end():
                t = reader_.varint() >> 3

                if t == 1:
                    data["dm_switch"] = reader_.bool()
                elif t == 2:
                    data["ai_switch"] = reader_.bool()
                elif t == 3:
                    data["ai_level"] = reader_.varint()
                elif t == 4:
                    data["enable_top"] = reader_.bool()
                elif t == 5:
                    data["enable_scroll"] = reader_.bool()
                elif t == 6:
                    data["enable_bottom"] = reader_.bool()
                elif t == 7:
                    data["enable_color"] = reader_.bool()
                elif t == 8:
                    data["enable_special"] = reader_.bool()
                elif t == 9:
                    data["prevent_shade"] = reader_.bool()
                elif t == 10:
                    data["dmask"] = reader_.bool()
                elif t == 11:
                    data["opacity"] = reader_.float(True)
                elif t == 12:
                    data["dm_area"] = reader_.varint()
                elif t == 13:
                    data["speed_plus"] = reader_.float(True)
                elif t == 14:
                    data["font_size"] = reader_.float(True)
                elif t == 15:
                    data["screen_sync"] = reader_.bool()
                elif t == 16:
                    data["speed_sync"] = reader_.bool()
                elif t == 17:
                    data["font_family"] = reader_.string()
                elif t == 18:
                    data["bold"] = reader_.bool()
                elif t == 19:
                    data["font_border"] = reader_.varint()
                elif t == 20:
                    data["draw_type"] = reader_.string()
                else:
                    continue
            return data

        def read_image_danmakus(string: bytes):
            image_list = []
            reader_ = BytesReader(string)
            while not reader_.has_end():
                type_ = reader_.varint() >> 3
                if type_ == 1:
                    details_dict: dict[Any, Any] = {"texts": []}
                    img_details = reader_.bytes_string()
                    reader_details = BytesReader(img_details)
                    while not reader_details.has_end():
                        type_details = reader_details.varint() >> 3
                        if type_details == 1:
                            details_dict["texts"].append(reader_details.string())
                        elif type_details == 2:
                            details_dict["image"] = reader_details.string()
                        elif type_details == 3:
                            id_string = reader_details.bytes_string()
                            id_reader = BytesReader(id_string)
                            while not id_reader.has_end():
                                type_id = id_reader.varint() >> 3
                                if type_id == 2:
                                    details_dict["id"] = id_reader.varint()
                                else:
                                    raise ResponseException("解析响应数据错误")
                    image_list.append(details_dict)
                else:
                    raise ResponseException("解析响应数据错误")
            return image_list

        while not reader.has_end():
            type_ = reader.varint() >> 3

            if type_ == 1:
                json_data["state"] = reader.varint()
            elif type_ == 2:
                json_data["text"] = reader.string()
            elif type_ == 3:
                json_data["text_side"] = reader.string()
            elif type_ == 4:
                json_data["dm_seg"] = read_dm_seg(reader.bytes_string())
            elif type_ == 5:
                json_data["flag"] = read_flag(reader.bytes_string())
            elif type_ == 6:
                if "special_dms" not in json_data:
                    json_data["special_dms"] = []
                json_data["special_dms"].append(reader.string())
            elif type_ == 7:
                json_data["check_box"] = reader.bool()
            elif type_ == 8:
                json_data["count"] = reader.varint()
            elif type_ == 9:
                if "command_dms" not in json_data:
                    json_data["command_dms"] = []
                json_data["command_dms"].append(
                    read_command_danmakus(reader.bytes_string())
                )
            elif type_ == 10:
                json_data["dm_setting"] = read_settings(reader.bytes_string())
            elif type_ == 12:
                json_data["image_dms"] = read_image_danmakus(reader.bytes_string())
            else:
                continue
        return json_data

    async def get_danmakus(
        self,
        page_index: int = 0,
        date: Union[datetime.date, None] = None,
        cid: Union[int, None] = None,
    ) -> List[Danmaku]:
        """
        获取弹幕。

        Args:
            page_index (int, optional): 分 P 号，从 0 开始。Defaults to None

            date       (datetime.Date | None, optional): 指定日期后为获取历史弹幕，精确到年月日。Defaults to None.

            cid        (int | None, optional): 分 P 的 ID。Defaults to None

        Returns:
            List[Danmaku]: Danmaku 类的列表。
        """
        if date is not None:
            self.credential.raise_for_no_sessdata()

        if cid is None:
            if page_index is None:
                raise ArgsException("page_index 和 cid 至少提供一个。")

            cid = await self.__get_page_id_by_index(page_index)

        session = get_session()
        aid = self.get_aid()
        params: dict[str, Any] = {"oid": cid, "type": 1, "pid": aid}
        if date is not None:
            # 获取历史弹幕
            api = API["danmaku"]["get_history_danmaku"]
            params["date"] = date.strftime("%Y-%m-%d")
            params["type"] = 1
            all_seg = 1
        else:
            api = API["danmaku"]["get_danmaku"]
            view = await self.get_danmaku_view(cid=cid)
            all_seg = view["dm_seg"]["total"]

        danmakus = []

        for seg in range(all_seg):
            if date is None:
                # 仅当获取当前弹幕时需要该参数
                params["segment_index"] = seg + 1

            config = {}
            config["url"] = api["url"]
            config["params"] = params
            config["headers"] = {
                "Referer": "https://www.bilibili.com",
                "User-Agent": "Mozilla/5.0",
            }
            config["cookies"] = self.credential.get_cookies()

            try:
                req = await session.get(**config)
            except Exception as e:
                raise NetworkException(-1, str(e))

            if "content-type" not in req.headers.keys():
                break
            else:
                content_type = req.headers["content-type"]
                if content_type != "application/octet-stream":
                    raise ResponseException("返回数据类型错误：")

            # 解析二进制流数据
            data = req.read()
            if data == b"\x10\x01":
                # 视频弹幕被关闭
                raise DanmakuClosedException()

            reader = BytesReader(data)
            while not reader.has_end():
                type_ = reader.varint() >> 3
                if type_ != 1:
                    if type_ == 4:
                        reader.bytes_string()
                        # 什么鬼？我用 protoc 解析出乱码！
                    elif type_ == 5:
                        # 大会员专属颜色
                        reader.varint()
                        reader.varint()
                        reader.varint()
                        reader.bytes_string()
                    elif type_ == 13:
                        # ???
                        continue
                    else:
                        raise ResponseException("解析响应数据错误")

                dm = Danmaku("")
                dm_pack_data = reader.bytes_string()
                dm_reader = BytesReader(dm_pack_data)

                while not dm_reader.has_end():
                    data_type = dm_reader.varint() >> 3

                    if data_type == 1:
                        dm.id_ = dm_reader.varint()
                    elif data_type == 2:
                        dm.dm_time = dm_reader.varint() / 1000
                    elif data_type == 3:
                        dm.mode = dm_reader.varint()
                    elif data_type == 4:
                        dm.font_size = dm_reader.varint()
                    elif data_type == 5:
                        color = dm_reader.varint()
                        if color != 60001:
                            color = hex(color)[2:]
                        else:
                            color = "special"
                        dm.color = color
                    elif data_type == 6:
                        dm.crc32_id = dm_reader.string()
                    elif data_type == 7:
                        dm.text = dm_reader.string()
                    elif data_type == 8:
                        dm.send_time = dm_reader.varint()
                    elif data_type == 9:
                        dm.weight = dm_reader.varint()
                    elif data_type == 10:
                        dm.action = str(dm_reader.varint())
                    elif data_type == 11:
                        dm.pool = dm_reader.varint()
                    elif data_type == 12:
                        dm.id_str = dm_reader.string()
                    elif data_type == 13:
                        dm.attr = dm_reader.varint()
                    elif data_type == 14:
                        dm.uid = dm_reader.varint()
                    elif data_type == 15:
                        dm_reader.varint()
                    elif data_type == 20:
                        dm_reader.bytes_string()
                    elif data_type == 21:
                        dm_reader.bytes_string()
                    else:
                        break
                danmakus.append(dm)
        return danmakus

    async def get_special_dms(
        self, page_index: int = 0, cid: Union[int, None] = None
    ) -> List[SpecialDanmaku]:
        """
        获取特殊弹幕

        Args:
            page_index (int, optional)       : 分 P 号. Defaults to 0.

            cid        (int | None, optional): 分 P id. Defaults to None.

        Returns:
            List[SpecialDanmaku]: 调用接口解析后的结果
        """
        if cid is None:
            if page_index is None:
                raise ArgsException("page_index 和 cid 至少提供一个。")

            cid = await self.__get_page_id_by_index(page_index)

        view = await self.get_danmaku_view(cid=cid)
        special_dms = view["special_dms"][0]
        if settings.proxy != "":
            sess = httpx.AsyncClient(proxies={"all://": settings.proxy})
        else:
            sess = httpx.AsyncClient()
        dm_content = await sess.get(special_dms, cookies=self.credential.get_cookies())
        dm_content.raise_for_status()
        reader = BytesReader(dm_content.content)
        dms: List[SpecialDanmaku] = []
        while not reader.has_end():
            spec_dm = SpecialDanmaku("")
            type_ = reader.varint() >> 3
            if type_ == 1:
                reader_ = BytesReader(reader.bytes_string())
                while not reader_.has_end():
                    type__ = reader_.varint() >> 3
                    if type__ == 1:
                        spec_dm.id_ = reader_.varint()
                    elif type__ == 3:
                        spec_dm.mode = reader_.varint()
                    elif type__ == 4:
                        reader_.varint()
                    elif type__ == 5:
                        reader_.varint()
                    elif type__ == 6:
                        reader_.string()
                    elif type__ == 7:
                        spec_dm.content = reader_.string()
                    elif type__ == 8:
                        reader_.varint()
                    elif type__ == 11:
                        spec_dm.pool = reader_.varint()
                    elif type__ == 12:
                        spec_dm.id_str = reader_.string()
                    else:
                        continue
            else:
                continue
            dms.append(spec_dm)
        return dms

    async def get_history_danmaku_index(
        self,
        page_index: Union[int, None] = None,
        date: Union[datetime.date, None] = None,
        cid: Union[int, None] = None,
    ) -> Union[None, List[str]]:
        """
        获取特定月份存在历史弹幕的日期。

        Args:
            page_index (int | None, optional): 分 P 号，从 0 开始。Defaults to None

            date       (datetime.date | None): 精确到年月. Defaults to None。

            cid        (int | None, optional): 分 P 的 ID。Defaults to None

        Returns:
            None | List[str]: 调用 API 返回的结果。不存在时为 None。
        """
        if date is None:
            raise ArgsException("请提供 date 参数")

        self.credential.raise_for_no_sessdata()

        if cid is None:
            if page_index is None:
                raise ArgsException("page_index 和 cid 至少提供一个。")

            cid = await self.__get_page_id_by_index(page_index)

        api = API["danmaku"]["get_history_danmaku_index"]
        params = {"oid": cid, "month": date.strftime("%Y-%m"), "type": 1}
        return (
            await Api(**api, credential=self.credential).update_params(**params).result
        )

    async def has_liked_danmakus(
        self,
        page_index: Union[int, None] = None,
        ids: Union[List[int], None] = None,
        cid: Union[int, None] = None,
    ) -> dict:
        """
        是否已点赞弹幕。

        Args:
            page_index (int | None, optional): 分 P 号，从 0 开始。Defaults to None

            ids        (List[int] | None): 要查询的弹幕 ID 列表。

            cid        (int | None, optional): 分 P 的 ID。Defaults to None

        Returns:
            dict: 调用 API 返回的结果。
        """
        if ids is None or len(ids) == 0:
            raise ArgsException("请提供 ids 参数并至少有一个元素")

        self.credential.raise_for_no_sessdata()

        if cid is None:
            if page_index is None:
                raise ArgsException("page_index 和 cid 至少提供一个。")

            cid = await self.__get_page_id_by_index(page_index)

        api = API["danmaku"]["has_liked_danmaku"]
        params = {"oid": cid, "ids": ",".join(ids)}  # type: ignore
        return (
            await Api(**api, credential=self.credential).update_params(**params).result
        )

    async def send_danmaku(
        self,
        page_index: Union[int, None] = None,
        danmaku: Union[Danmaku, None] = None,
        cid: Union[int, None] = None,
    ) -> dict:
        """
        发送弹幕。

        Args:
            page_index (int | None, optional): 分 P 号，从 0 开始。Defaults to None

            danmaku    (Danmaku | None)      : Danmaku 类。

            cid        (int | None, optional): 分 P 的 ID。Defaults to None

        Returns:
            dict: 调用 API 返回的结果。
        """

        if danmaku is None:
            raise ArgsException("请提供 danmaku 参数")

        self.credential.raise_for_no_sessdata()
        self.credential.raise_for_no_bili_jct()

        if cid is None:
            if page_index is None:
                raise ArgsException("page_index 和 cid 至少提供一个。")

            cid = await self.__get_page_id_by_index(page_index)

        api = API["danmaku"]["send_danmaku"]

        if danmaku.is_sub:
            pool = 1
        else:
            pool = 0
        data = {
            "type": 1,
            "oid": cid,
            "msg": danmaku.text,
            "aid": self.get_aid(),
            "bvid": self.get_bvid(),
            "progress": int(danmaku.dm_time * 1000),
            "color": int(danmaku.color, 16),
            "fontsize": danmaku.font_size,
            "pool": pool,
            "mode": danmaku.mode,
            "plat": 1,
        }
        return await Api(**api, credential=self.credential).update_data(**data).result

    async def get_danmaku_xml(
        self, page_index: Union[int, None] = None, cid: Union[int, None] = None
    ) -> str:
        """
        获取所有弹幕的 xml 源文件（非装填）

        Args:
            page_index (int, optional)       : 分 P 序号. Defaults to 0.

            cid        (int | None, optional): cid. Defaults to None.

        Return:
            xml 文件源
        """
        if cid is None:
            if page_index is None:
                raise ArgsException("page_index 和 cid 至少提供一个。")

            cid = await self.__get_page_id_by_index(page_index)
        url = f"https://comment.bilibili.com/{cid}.xml"
        sess = get_session()
        config: dict[Any, Any] = {"url": url}
        # 代理
        if settings.proxy:
            config["proxies"] = {"all://", settings.proxy}
        resp = await sess.get(**config)
        return resp.content.decode("utf-8")

    async def like_danmaku(
        self,
        page_index: Union[int, None] = None,
        dmid: Union[int, None] = None,
        status: Union[bool, None] = True,
        cid: Union[int, None] = None,
    ) -> dict:
        """
        点赞弹幕。

        Args:
            page_index (int | None, optional) : 分 P 号，从 0 开始。Defaults to None

            dmid       (int | None)           : 弹幕 ID。

            status     (bool | None, optional): 点赞状态。Defaults to True

            cid        (int | None, optional) : 分 P 的 ID。Defaults to None

        Returns:
            dict: 调用 API 返回的结果。
        """
        if dmid is None:
            raise ArgsException("请提供 dmid 参数")

        self.credential.raise_for_no_sessdata()
        self.credential.raise_for_no_bili_jct()

        if cid is None:
            if page_index is None:
                raise ArgsException("page_index 和 cid 至少提供一个。")

            cid = await self.__get_page_id_by_index(page_index)

        api = API["danmaku"]["like_danmaku"]

        data = {
            "dmid": dmid,
            "oid": cid,
            "op": 1 if status else 2,
            "platform": "web_player",
        }
        return await Api(**api, credential=self.credential).update_data(**data).result

    async def operate_danmaku(
        self,
        page_index: Union[int, None] = None,
        dmids: Union[List[int], None] = None,
        cid: Union[int, None] = None,
        type_: Union[DanmakuOperatorType, None] = None,
    ) -> dict:
        """
        操作弹幕

        Args:
            page_index (int | None, optional)      : 分 P 号，从 0 开始。Defaults to None

            dmids      (List[int] | None)          : 弹幕 ID 列表。

            cid        (int | None, optional)      : 分 P 的 ID。Defaults to None

            type_      (DanmakuOperatorType | None): 操作类型

        Returns:
            dict: 调用 API 返回的结果。
        """

        if dmids is None or len(dmids) == 0:
            raise ArgsException("请提供 dmid 参数")

        if type_ is None:
            raise ArgsException("请提供 type_ 参数")

        self.credential.raise_for_no_sessdata()
        self.credential.raise_for_no_bili_jct()

        if cid is None:
            if page_index is None:
                raise ArgsException("page_index 和 cid 至少提供一个。")

            cid = await self.__get_page_id_by_index(page_index)

        api = API["danmaku"]["edit_danmaku"]

        data = {
            "type": 1,
            "dmids": ",".join(map(lambda x: str(x), dmids)),
            "oid": cid,
            "state": type_.value,
        }

        return await Api(**api, credential=self.credential).update_data(**data).result

    async def like(self, status: bool = True) -> dict:
        """
        点赞视频。

        Args:
            status (bool, optional): 点赞状态。Defaults to True.

        Returns:
            dict: 调用 API 返回的结果。
        """
        self.credential.raise_for_no_sessdata()
        self.credential.raise_for_no_bili_jct()

        api = API["operate"]["like"]
        data = {"aid": self.get_aid(), "like": 1 if status else 2}
        return await Api(**api, credential=self.credential).update_data(**data).result

    async def pay_coin(self, num: int = 1, like: bool = False) -> dict:
        """
        投币。

        Args:
            num  (int, optional) : 硬币数量，为 1 ~ 2 个。Defaults to 1.

            like (bool, optional): 是否同时点赞。Defaults to False.

        Returns:
            dict: 调用 API 返回的结果。
        """
        self.credential.raise_for_no_sessdata()
        self.credential.raise_for_no_bili_jct()

        if num not in (1, 2):
            raise ArgsException("投币数量只能是 1 ~ 2 个。")

        api = API["operate"]["coin"]
        data = {
            "aid": self.get_aid(),
            "bvid": self.get_bvid(),
            "multiply": num,
            "like": 1 if like else 0,
        }
        return await Api(**api, credential=self.credential).update_data(**data).result

    async def share(self) -> int:
        """
        分享视频

        Returns:
            int: 当前分享数
        """
        api = API["operate"]["share"]
        data = {
            "bvid": self.get_bvid(),
            "aid": self.get_aid(),
            "csrf": self.credential.bili_jct,
        }
        return await Api(**api, credential=self.credential).update_data(**data).result

    async def triple(self) -> dict:
        """
        给阿婆主送上一键三连

        Returns:
            dict: 调用 API 返回的结果
        """
        api = API["operate"]["yjsl"]
        data = {"bvid": self.get_bvid(), "aid": self.get_aid()}
        return await Api(**api, credential=self.credential).update_data(**data).result

    async def add_tag(self, name: str) -> dict:
        """
        添加标签。

        Args:
            name (str): 标签名字。

        Returns:
            dict: 调用 API 返回的结果。会返回标签 ID。
        """
        self.credential.raise_for_no_sessdata()
        self.credential.raise_for_no_bili_jct()

        api = API["operate"]["add_tag"]
        data = {"aid": self.get_aid(), "bvid": self.get_bvid(), "tag_name": name}
        return await Api(**api, credential=self.credential).update_data(**data).result

    async def delete_tag(self, tag_id: int) -> dict:
        """
        删除标签。

        Args:
            tag_id (int): 标签 ID。

        Returns:
            dict: 调用 API 返回的结果。
        """
        self.credential.raise_for_no_sessdata()
        self.credential.raise_for_no_bili_jct()

        api = API["operate"]["del_tag"]

        data = {"tag_id": tag_id, "aid": self.get_aid(), "bvid": self.get_bvid()}
        return await Api(**api, credential=self.credential).update_data(**data).result

    async def appeal(self, reason: Any, detail: str):
        """
        投诉稿件

        Args:
            reason (Any): 投诉类型。传入 VideoAppealReasonType 中的项目即可。

            detail (str): 详情信息。

        Returns:
            dict: 调用 API 返回的结果
        """
        api = API["operate"]["appeal"]
        data = {"aid": self.get_aid(), "desc": detail}
        if isfunction(reason):
            reason = reason()
        if isinstance(reason, int):
            reason = {"tid": reason}
        data.update(reason)
        # XXX: 暂不支持上传附件
        return await Api(**api, credential=self.credential).update_data(**data).result

    async def set_favorite(
        self, add_media_ids: List[int] = [], del_media_ids: List[int] = []
    ) -> dict:
        """
        设置视频收藏状况。

        Args:
            add_media_ids (List[int], optional): 要添加到的收藏夹 ID. Defaults to [].

            del_media_ids (List[int], optional): 要移出的收藏夹 ID. Defaults to [].

        Returns:
            dict: 调用 API 返回结果。
        """
        if len(add_media_ids) + len(del_media_ids) == 0:
            raise ArgsException("对收藏夹无修改。请至少提供 add_media_ids 和 del_media_ids 中的其中一个。")

        self.credential.raise_for_no_sessdata()
        self.credential.raise_for_no_bili_jct()

        api = API["operate"]["favorite"]
        data = {
            "rid": self.get_aid(),
            "type": 2,
            "add_media_ids": ",".join(map(lambda x: str(x), add_media_ids)),
            "del_media_ids": ",".join(map(lambda x: str(x), del_media_ids)),
        }
        return await Api(**api, credential=self.credential).update_data(**data).result

    async def get_subtitle(
        self,
        cid: Union[int, None] = None,
    ) -> dict:
        """
        获取字幕信息

        Args:
            cid (int | None): 分 P ID,从视频信息中获取

        Returns:
            调用 API 返回的结果
        """
        if cid is None:
            raise ArgsException("需要 cid")

        return (await self.get_player_info(cid=cid)).get("subtitle")

    async def get_player_info(
        self,
        cid: Union[int, None] = None,
        epid: Union[int, None] = None,
    ) -> dict:
        """
        获取字幕信息

        Args:
            cid (int | None): 分 P ID,从视频信息中获取

            epid (int | None): 番剧分集 ID,从番剧信息中获取

        Returns:
            调用 API 返回的结果
        """
        if cid is None:
            raise ArgsException("需要 cid")
        api = API["info"]["get_player_info"]

        params = {
            "aid": self.get_aid(),
            "cid": cid,
            "ep_id": epid,
        }
        return (
            await Api(**api, credential=self.credential).update_params(**params).result
        )

    async def submit_subtitle(
        self,
        lan: str,
        data: dict,
        submit: bool,
        sign: bool,
        page_index: Union[int, None] = None,
        cid: Union[int, None] = None,
    ):
        """
        上传字幕

        字幕数据 data 参考：

        ```json
        {
          "font_size": "float: 字体大小，默认 0.4",
          "font_color": "str: 字体颜色，默认 \"#FFFFFF\"",
          "background_alpha": "float: 背景不透明度，默认 0.5",
          "background_color": "str: 背景颜色，默认 \"#9C27B0\"",
          "Stroke": "str: 描边，目前作用未知，默认为 \"none\"",
          "body": [
            {
              "from": "int: 字幕开始时间（秒）",
              "to": "int: 字幕结束时间（秒）",
              "location": "int: 字幕位置，默认为 2",
              "content": "str: 字幕内容"
            }
          ]
        }
        ```

        Args:
            lan        (str)                 : 字幕语言代码，参考 http://www.lingoes.cn/zh/translator/langcode.htm

            data       (dict)                : 字幕数据

            submit     (bool)                : 是否提交，不提交为草稿

            sign       (bool)                : 是否署名

            page_index (int | None, optional): 分 P 索引. Defaults to None.

            cid        (int | None, optional): 分 P id. Defaults to None.

        Returns:
            dict: API 调用返回结果

        """
        if cid is None:
            if page_index is None:
                raise ArgsException("page_index 和 cid 至少提供一个。")

            cid = await self.__get_page_id_by_index(page_index)

        self.credential.raise_for_no_sessdata()
        self.credential.raise_for_no_bili_jct()

        api = API["operate"]["submit_subtitle"]

        payload = {
            "type": 1,
            "oid": cid,
            "lan": lan,
            "data": json.dumps(data),
            "submit": submit,
            "sign": sign,
            "bvid": self.get_bvid(),
        }

        return await Api(**api, credential=self.credential).update_data(**data).result

    async def get_danmaku_snapshot(self) -> dict:
        """
        获取弹幕快照

        Returns:
            调用 API 返回的结果
        """
        api = API["danmaku"]["snapshot"]

        params = {"aid": self.get_aid()}

        return (
            await Api(**api, credential=self.credential).update_params(**params).result
        )

    async def recall_danmaku(
        self,
        page_index: Union[int, None] = None,
        dmid: int = 0,
        cid: Union[int, None] = None,
    ) -> dict:
        """
        撤回弹幕

        Args:
            page_index(int | None, optional): 分 P 号

            dmid(int)      : 弹幕 id

            cid(int | None, optional)       : 分 P 编码
        Returns:
            调用 API 返回的结果
        """
        if cid is None:
            if page_index is None:
                raise ArgsException("page_index 和 cid 至少提供一个。")

            cid = await self.__get_page_id_by_index(page_index)

        self.credential.raise_for_no_sessdata()
        self.credential.raise_for_no_bili_jct()

        api = API["danmaku"]["recall"]
        data = {"dmid": dmid, "cid": cid}

        return await Api(**api, credential=self.credential).update_data(**data).result

    async def get_pbp(
        self, page_index: Union[int, None] = None, cid: Union[int, None] = None
    ) -> dict:
        """
        获取高能进度条

        Args:
            page_index(int | None): 分 P 号

            cid(int | None)       : 分 P 编码

        Returns:
            调用 API 返回的结果
        """
        if cid is None:
            if page_index is None:
                raise ArgsException("page_index 和 cid 至少提供一个。")

            cid = await self.__get_page_id_by_index(page_index)

        api = API["info"]["pbp"]

        params = {"cid": cid}

        session = get_session()

        return json.loads(
            (
                await session.get(
                    api["url"], params=params, cookies=self.credential.get_cookies()
                )
            ).text
        )

    async def add_to_toview(self) -> dict:
        """
        添加视频至稍后再看列表

        Returns:
            调用 API 返回的结果
        """
        self.credential.raise_for_no_sessdata()
        self.credential.raise_for_no_bili_jct()
        api = get_api("toview")["operate"]["add"]
        datas = {
            "aid": self.get_aid(),
        }
        return await Api(**api, credential=self.credential).update_data(**datas).result

    async def delete_from_toview(self) -> dict:
        """
        从稍后再看列表删除视频

        Returns:
            调用 API 返回的结果
        """
        self.credential.raise_for_no_sessdata()
        self.credential.raise_for_no_bili_jct()
        api = get_api("toview")["operate"]["del"]
        datas = {"viewed": "false", "aid": self.get_aid()}
        return await Api(**api, credential=self.credential).update_data(**datas).result


class VideoOnlineMonitor(AsyncEvent):
    """
    视频在线人数实时监测。

    示例代码：

    ```python
        import asyncio
        from bilibili_api import video

        # 实例化
        r = video.VideoOnlineMonitor("BV1Bf4y1Q7QP")

        # 装饰器方法注册事件监听器
        @r.on("ONLINE")
        async def handler(data):
            print(data)

        # 函数方法注册事件监听器
        async def handler2(data):
            print(data)

        r.add_event_listener("ONLINE", handler2)

        asyncio.get_event_loop().run_until_complete(r.connect())

    ```

    Extends: AsyncEvent

    Events:
        ONLINE：        在线人数更新。  CallbackData: dict。
        DANMAKU：       收到实时弹幕。  CallbackData: Danmaku。
        DISCONNECTED：  正常断开连接。  CallbackData: None。
        ERROR:          发生错误。     CallbackData: aiohttp.ClientWebSocketResponse。
        CONNECTED:      成功连接。     CallbackData: None。
    """

    class Datapack(Enum):
        """
        数据包类型枚举。

        + CLIENT_VERIFY   : 客户端发送验证信息。
        + SERVER_VERIFY   : 服务端响应验证信息。
        + CLIENT_HEARTBEAT: 客户端发送心跳包。
        + SERVER_HEARTBEAT: 服务端响应心跳包。
        + DANMAKU         : 实时弹幕更新。
        """

        CLIENT_VERIFY = 0x7
        SERVER_VERIFY = 0x8
        CLIENT_HEARTBEAT = 0x2
        SERVER_HEARTBEAT = 0x3
        DANMAKU = 0x3E8

    def __init__(
        self,
        bvid: Union[str, None] = None,
        aid: Union[int, None] = None,
        page_index: int = 0,
        credential: Union[Credential, None] = None,
        debug: bool = False,
    ):
        """
        Args:
            bvid       (str | None, optional)       : BVID. Defaults to None.

            aid        (int | None, optional)       : AID. Defaults to None.

            page_index (int, optional)              : 分 P 序号. Defaults to 0.

            credential (Credential | None, optional): Credential 类. Defaults to None.

            debug      (bool, optional)             : 调试模式，将输出更详细信息. Defaults to False.
        """
        super().__init__()
        self.credential = credential
        self.__video = Video(bvid, aid, credential=credential)

        # 智能选择在 log 中展示的 ID。
        id_showed = None
        if bvid is not None:
            id_showed = bvid
        else:
            id_showed = aid

        # logger 初始化
        self.logger = logging.getLogger(f"VideoOnlineMonitor-{id_showed}")
        if not self.logger.handlers:
            handler = logging.StreamHandler()
            handler.setFormatter(
                logging.Formatter(
                    "[" + str(id_showed) + "][%(asctime)s][%(levelname)s] %(message)s"
                )
            )
            self.logger.addHandler(handler)
            self.logger.setLevel(logging.INFO if not debug else logging.DEBUG)

            self.__page_index = page_index
            self.__tasks = []

    async def connect(self):
        """
        连接服务器
        """
        await self.__main()

    async def disconnect(self):
        """
        断开服务器
        """
        self.logger.info("主动断开连接。")
        self.dispatch("DISCONNECTED")
        await self.__cancel_all_tasks()
        await self.__ws.close()

    async def __main(self):
        """
        入口。
        """
        # 获取分 P id
        pages = await self.__video.get_pages()
        if self.__page_index >= len(pages):
            raise ArgsException("不存在该分 P。")
        cid = pages[self.__page_index]["cid"]

        # 获取服务器信息
        self.logger.debug(f"准备连接：{self.__video.get_bvid()}")
        self.logger.debug(f"获取服务器信息中...")

        api = API["video"]["info"]["video_online_broadcast_servers"]
        resp = await Api(**api, credential=self.credential).result

        uri = f"wss://{resp['domain']}:{resp['wss_port']}/sub"
        self.__heartbeat_interval = resp["heartbeat"]
        self.logger.debug(f"服务器信息获取成功，URI：{uri}")

        # 连接服务器
        self.logger.debug("准备连接服务器...")
        session = get_session_aiohttp()
        async with session.ws_connect(uri) as ws:
            self.__ws = ws

            # 发送认证信息
            self.logger.debug("服务器连接成功，准备发送认证信息...")
            verify_info = {
                "room_id": f"video://{self.__video.get_aid()}/{cid}",
                "platform": "web",
                "accepts": [1000, 1015],
            }
            verify_info = json.dumps(verify_info, separators=(",", ":"))
            await ws.send_bytes(
                self.__pack(
                    VideoOnlineMonitor.Datapack.CLIENT_VERIFY, 1, verify_info.encode()
                )
            )

            # 循环接收消息
            async for msg in ws:
                if msg.type == aiohttp.WSMsgType.BINARY:
                    data = self.__unpack(msg.data)
                    self.logger.debug(f"收到消息：{data}")
                    await self.__handle_data(data)  # type: ignore

                elif msg.type == aiohttp.WSMsgType.ERROR:
                    self.logger.warning("连接被异常断开")
                    await self.__cancel_all_tasks()
                    self.dispatch("ERROR", msg)
                    break

    async def __handle_data(self, data: List[dict]):
        """
        处理数据。

        Args:
            data (List[dict]): 收到的数据（已解析好）。
        """
        for d in data:
            if d["type"] == VideoOnlineMonitor.Datapack.SERVER_VERIFY.value:
                # 服务器认证反馈。
                if d["data"]["code"] == 0:
                    # 创建心跳 Task
                    heartbeat = asyncio.create_task(self.__heartbeat_task())
                    self.__tasks.append(heartbeat)

                    self.logger.info("连接服务器并验证成功")

            elif d["type"] == VideoOnlineMonitor.Datapack.SERVER_HEARTBEAT.value:
                # 心跳包反馈，同时包含在线人数。
                self.logger.debug(f'收到服务器心跳包反馈，编号：{d["number"]}')
                self.logger.info(f'实时观看人数：{d["data"]["data"]["room"]["online"]}')
                self.dispatch("ONLINE", d["data"])

            elif d["type"] == VideoOnlineMonitor.Datapack.DANMAKU.value:
                # 实时弹幕。
                info = d["data"][0].split(",")
                text = d["data"][1]
                if info[5] == "0":
                    is_sub = False
                else:
                    is_sub = True
                dm = Danmaku(
                    dm_time=float(info[0]),
                    send_time=int(info[4]),
                    crc32_id=info[6],
                    color=info[3],
                    mode=info[1],
                    font_size=info[2],
                    is_sub=is_sub,
                    text=text,
                )
                self.logger.info(f"收到实时弹幕：{dm.text}")
                self.dispatch("DANMAKU", dm)

            else:
                # 未知类型数据包
                self.logger.warning("收到未知的数据包类型，无法解析：" + json.dumps(d))

    async def __heartbeat_task(self):
        """
        心跳 Task。
        """
        index = 2
        while True:
            self.logger.debug(f"发送心跳包，编号：{index}")
            await self.__ws.send_bytes(
                self.__pack(
                    VideoOnlineMonitor.Datapack.CLIENT_HEARTBEAT,
                    index,
                    b"[object Object]",
                )
            )
            index += 1
            await asyncio.sleep(self.__heartbeat_interval)

    async def __cancel_all_tasks(self):
        """
        取消所有 Task。
        """
        for task in self.__tasks:
            task.cancel()

    @staticmethod
    def __pack(data_type: Datapack, number: int, data: bytes):
        """
        打包数据。

        # 数据包格式：

        16B 头部:

        | offset(bytes) | length(bytes) | type | description         |
        | ------------- | ------------- | ---- | ------------------- |
        | 0             | 4             | I    | 数据包长度           |
        | 4             | 4             | I    | 固定 0x00120001      |
        | 8             | 4             | I    | 数据包类型           |
        | 12            | 4             | I    | 递增数据包编号        |
        | 16            | 2             | H    | 固定 0x0000           |

        之后是有效载荷。

        # 数据包类型表：

        + 0x7    客户端发送认证信息
        + 0x8    服务端回应认证结果
        + 0x2    客户端发送心跳包，有效载荷：'[object Object]'
        + 0x3    服务端回应心跳包，会带上在线人数等信息，返回 JSON
        + 0x3e8  实时弹幕更新，返回列表，[0]弹幕信息，[1]弹幕文本

        Args:
            data_type (VideoOnlineMonitor.DataType):  数据包类型枚举。

        Returns:
            bytes: 打包好的数据。
        """
        packed_data = bytearray()
        packed_data += struct.pack(">I", 0x00120001)
        packed_data += struct.pack(">I", data_type.value)
        packed_data += struct.pack(">I", number)
        packed_data += struct.pack(">H", 0)
        packed_data += data
        packed_data = struct.pack(">I", len(packed_data) + 4) + packed_data
        return bytes(packed_data)

    @staticmethod
    def __unpack(data: bytes):
        """
        解包数据。

        Args:
            data (bytes):  原始数据。

        Returns:
            tuple(dict): 解包后的数据。
        """
        offset = 0
        real_data = []
        while offset < len(data):
            region_header = struct.unpack(">IIII", data[:16])
            region_data = data[offset : offset + region_header[0]]
            real_data.append(
                {
                    "type": region_header[2],
                    "number": region_header[3],
                    "data": json.loads(
                        region_data[offset + 18 : offset + 18 + (region_header[0] - 16)]
                    ),
                }
            )
            offset += region_header[0]
        return tuple(real_data)


class VideoQuality(Enum):
    """
    视频的视频流分辨率枚举

    - _360P: 流畅 360P
    - _480P: 清晰 480P
    - _720P: 高清 720P60
    - _1080P: 高清 1080P
    - _1080P_PLUS: 高清 1080P 高码率
    - _1080P_60: 高清 1080P 60 帧码率
    - _4K: 超清 4K
    - HDR: 真彩 HDR
    - DOLBY: 杜比视界
    - _8K: 超高清 8K
    """

    _360P = 16
    _480P = 32
    _720P = 64
    _1080P = 80
    _1080P_PLUS = 112
    _1080P_60 = 116
    _4K = 120
    HDR = 125
    DOLBY = 126
    _8K = 127


class VideoCodecs(Enum):
    """
    视频的视频流编码枚举

    - HEV: HEVC(H.265)
    - AVC: AVC(H.264)
    - AV1: AV1
    """

    HEV = "hev"
    AVC = "avc"
    AV1 = "av01"


class AudioQuality(Enum):
    """
    视频的音频流清晰度枚举

    - _64K: 64K
    - _132K: 132K
    - _192K: 192K
    - HI_RES: Hi-Res 无损
    - DOLBY: 杜比全景声
    """

    _64K = 30216
    _132K = 30232
    DOLBY = 30250
    HI_RES = 30251
    _192K = 30280


@dataclass
class VideoStreamDownloadURL:
    """
    (@dataclass)

    视频流 URL 类

    Attributes:
        url           (str)         : 视频流 url
        video_quality (VideoQuality): 视频流清晰度
        video_codecs  (VideoCodecs) : 视频流编码
    """

    url: str
    video_quality: VideoQuality
    video_codecs: VideoCodecs


@dataclass
class AudioStreamDownloadURL:
    """
    (@dataclass)

    音频流 URL 类

    Attributes:
        url           (str)         : 音频流 url
        audio_quality (AudioQuality): 音频流清晰度
    """

    url: str
    audio_quality: AudioQuality


@dataclass
class FLVStreamDownloadURL:
    """
    (@dataclass)

    FLV 视频流

    Attributes:
        url           (str): FLV 流 url
    """

    url: str


@dataclass
class HTML5MP4DownloadURL:
    """
    (@dataclass)

    可供 HTML5 播放的 mp4 视频流

    Attributes:
        url           (str): HTML5 mp4 视频流
    """

    url: str


@dataclass
class EpisodeTryMP4DownloadURL:
    """
    (@dataclass)

    番剧/课程试看的 mp4 播放流

    Attributes:
        url           (str): 番剧试看的 mp4 播放流
    """

    url: str


class VideoDownloadURLDataDetecter:
    """
    `Video.get_download_url` 返回结果解析类。

    在调用 `Video.get_download_url` 之后可以将代入 `VideoDownloadURLDataDetecter`，此类将一键解析。

    目前支持:
      - 视频清晰度: 360P, 480P, 720P, 1080P, 1080P 高码率, 1080P 60 帧, 4K, HDR, 杜比视界, 8K
      - 视频编码: HEVC(H.265), AVC(H.264), AV1
      - 音频清晰度: 64K, 132K, Hi-Res 无损音效, 杜比全景声, 192K
      - FLV 视频流
      - 番剧/课程试看视频流
    """

    def __init__(self, data: dict):
        """
        Args:
            data (dict): `Video.get_download_url` 返回的结果
        """
        self.__data = data

    def check_video_and_audio_stream(self) -> bool:
        """
        判断是否为音视频分离流

        Returns:
            bool: 是否为音视频分离流
        """
        if "dash" in self.__data.keys():
            return True
        return False

    def check_flv_stream(self) -> bool:
        """
        判断是否为 FLV 视频流

        Returns:
            bool: 是否为 FLV 视频流
        """
        if "durl" in self.__data.keys():
            if self.__data["format"].startswith("flv"):
                return True
        return False

    def check_html5_mp4_stream(self) -> bool:
        """
        判断是否为 HTML5 可播放的 mp4 视频流

        Returns:
            bool: 是否为 HTML5 可播放的 mp4 视频流
        """
        if "durl" in self.__data.keys():
            if self.__data["format"].startswith("mp4"):
                if self.__data.get("is_html5") == True:
                    return True
        return False

    def check_episode_try_mp4_stream(self):
        """
        判断是否为番剧/课程试看的 mp4 视频流

        Returns:
            bool: 是否为番剧试看的 mp4 视频流
        """
        if "durl" in self.__data.keys():
            if self.__data["format"].startswith("mp4"):
                if self.__data.get("is_html5") != True:
                    return True
        return False

    def detect_all(self):
        """
        解析并返回所有数据

        Returns:
            List[VideoStreamDownloadURL | AudioStreamDownloadURL | FLVStreamDownloadURL | HTML5MP4DownloadURL | EpisodeTryMP4DownloadURL]: 所有的视频/音频流
        """
        return self.detect()

    def detect(
        self,
        video_max_quality: VideoQuality = VideoQuality._8K,
        audio_max_quality: AudioQuality = AudioQuality._192K,
        video_min_quality: VideoQuality = VideoQuality._360P,
        audio_min_quality: AudioQuality = AudioQuality._64K,
        video_accepted_qualities: List[VideoQuality] = [
            item
            for _, item in VideoQuality.__dict__.items()
            if isinstance(item, VideoQuality)
        ],
        audio_accepted_qualities: List[AudioQuality] = [
            item
            for _, item in AudioQuality.__dict__.items()
            if isinstance(item, AudioQuality)
        ],
        codecs: List[VideoCodecs] = [VideoCodecs.AV1, VideoCodecs.AVC, VideoCodecs.HEV],
        no_dolby_video: bool = False,
        no_dolby_audio: bool = False,
        no_hdr: bool = False,
        no_hires: bool = False,
    ) -> List[
        Union[
            VideoStreamDownloadURL,
            AudioStreamDownloadURL,
            FLVStreamDownloadURL,
            HTML5MP4DownloadURL,
            EpisodeTryMP4DownloadURL,
        ]
    ]:
        """
        解析数据

        Args:
            **以下参数仅能在音视频流分离的情况下产生作用，flv / mp4 试看流 / html5 mp4 流下以下参数均没有作用**

            video_max_quality       (VideoQuality, optional)      : 设置提取的视频流清晰度最大值，设置此参数绝对不会禁止 HDR/杜比. Defaults to VideoQuality._8K.

            audio_max_quality       (AudioQuality, optional)      : 设置提取的音频流清晰度最大值. 设置此参数绝对不会禁止 Hi-Res/杜比. Defaults to AudioQuality._192K.

            video_min_quality       (VideoQuality, optional)      : 设置提取的视频流清晰度最小值，设置此参数绝对不会禁止 HDR/杜比. Defaults to VideoQuality._360P.

            audio_min_quality       (AudioQuality, optional)      : 设置提取的音频流清晰度最小值. 设置此参数绝对不会禁止 Hi-Res/杜比. Defaults to AudioQuality._64K.

            video_accepted_qualities(List[VideoQuality], optional): 设置允许的所有视频流清晰度. Defaults to ALL.

            audio_accepted_qualities(List[AudioQuality], optional): 设置允许的所有音频清晰度. Defaults to ALL.

            codecs                  (List[VideoCodecs], optional) : 设置所有允许提取出来的视频编码. 此项不会忽略 HDR/杜比. Defaults to ALL codecs.

            no_dolby_video          (bool, optional)              : 是否禁止提取杜比视界视频流. Defaults to False.

            no_dolby_audio          (bool, optional)              : 是否禁止提取杜比全景声音频流. Defaults to False.

            no_hdr                  (bool, optional)              : 是否禁止提取 HDR 视频流. Defaults to False.

            no_hires                (bool, optional)              : 是否禁止提取 Hi-Res 音频流. Defaults to False.

        Returns:
            List[VideoStreamDownloadURL | AudioStreamDownloadURL | FLVStreamDownloadURL | HTML5MP4DownloadURL | EpisodeTryMP4DownloadURL]: 提取出来的视频/音频流
        """
        if "durl" in self.__data.keys():
            if self.__data["format"].startswith("flv"):
                # FLV 视频流
                return [FLVStreamDownloadURL(url=self.__data["durl"][0]["url"])]
            else:
                if self.check_html5_mp4_stream():
                    # HTML5 MP4 视频流
                    return [HTML5MP4DownloadURL(url=self.__data["durl"][0]["url"])]
                else:
                    # 会员番剧试看 MP4 流
                    return [EpisodeTryMP4DownloadURL(url=self.__data["durl"][0]["url"])]
        else:
            # 正常情况
            streams = []
            videos_data = self.__data["dash"]["video"]
            audios_data = self.__data["dash"]["audio"]
            flac_data = self.__data["dash"]["flac"]
            dolby_data = self.__data["dash"]["dolby"]
            for video_data in videos_data:
                video_stream_url = video_data["baseUrl"]
                video_stream_quality = VideoQuality(video_data["id"])
                if video_stream_quality == VideoQuality.HDR and no_hdr:
                    continue
                if video_stream_quality == VideoQuality.DOLBY and no_dolby_video:
                    continue
                if (
                    video_stream_quality != VideoQuality.DOLBY
                    and video_stream_quality != VideoQuality.HDR
                    and video_stream_quality.value > video_max_quality.value
                ):
                    continue
                if (
                    video_stream_quality != VideoQuality.DOLBY
                    and video_stream_quality != VideoQuality.HDR
                    and video_stream_quality.value < video_min_quality.value
                ):
                    continue
                if (
                    video_stream_quality != VideoQuality.DOLBY
                    and video_stream_quality != VideoQuality.HDR
                    and (not video_stream_quality in video_accepted_qualities)
                ):
                    continue
                video_stream_codecs = None
                for val in VideoCodecs:
                    if val.value in video_data["codecs"]:
                        video_stream_codecs = val
                if (not video_stream_codecs in codecs) and (
                    video_stream_codecs != None
                ):
                    continue
                video_stream = VideoStreamDownloadURL(
                    url=video_stream_url,
                    video_quality=video_stream_quality,
                    video_codecs=video_stream_codecs,  # type: ignore
                )
                streams.append(video_stream)
            if audios_data:
                for audio_data in audios_data:
                    audio_stream_url = audio_data["baseUrl"]
                    audio_stream_quality = AudioQuality(audio_data["id"])
                    if audio_stream_quality.value > audio_max_quality.value:
                        continue
                    if audio_stream_quality.value < audio_min_quality.value:
                        continue
                    if not audio_stream_quality in audio_accepted_qualities:
                        continue
                    audio_stream = AudioStreamDownloadURL(
                        url=audio_stream_url, audio_quality=audio_stream_quality
                    )
                    streams.append(audio_stream)
            if flac_data and (not no_hires):
                if flac_data["audio"]:
                    flac_stream_url = flac_data["audio"]["baseUrl"]
                    flac_stream_quality = AudioQuality(flac_data["audio"]["id"])
                    flac_stream = AudioStreamDownloadURL(
                        url=flac_stream_url, audio_quality=flac_stream_quality
                    )
                    streams.append(flac_stream)
            if dolby_data and (not no_dolby_audio):
                if dolby_data["audio"]:
                    dolby_stream_url = dolby_data["audio"]["baseUrl"]
                    dolby_stream_quality = AudioQuality(dolby_data["audio"]["id"])
                    dolby_stream = AudioStreamDownloadURL(
                        url=dolby_stream_url, audio_quality=dolby_stream_quality
                    )
                    streams.append(dolby_stream)
            return streams

    def detect_best_streams(
        self,
        video_max_quality: VideoQuality = VideoQuality._8K,
        audio_max_quality: AudioQuality = AudioQuality._192K,
        video_min_quality: VideoQuality = VideoQuality._360P,
        audio_min_quality: AudioQuality = AudioQuality._64K,
        video_accepted_qualities: List[VideoQuality] = [
            item
            for _, item in VideoQuality.__dict__.items()
            if isinstance(item, VideoQuality)
        ],
        audio_accepted_qualities: List[AudioQuality] = [
            item
            for _, item in AudioQuality.__dict__.items()
            if isinstance(item, AudioQuality)
        ],
        codecs: List[VideoCodecs] = [VideoCodecs.AV1, VideoCodecs.AVC, VideoCodecs.HEV],
        no_dolby_video: bool = False,
        no_dolby_audio: bool = False,
        no_hdr: bool = False,
        no_hires: bool = False,
    ) -> Union[
        List[FLVStreamDownloadURL],
        List[HTML5MP4DownloadURL],
        List[EpisodeTryMP4DownloadURL],
        List[Union[VideoStreamDownloadURL, AudioStreamDownloadURL, None]],
    ]:
        """
        提取出分辨率、音质等信息最好的音视频流。

        Args:
            **以下参数仅能在音视频流分离的情况下产生作用，flv / mp4 试看流 / html5 mp4 流下以下参数均没有作用**

            video_max_quality       (VideoQuality)                : 设置提取的视频流清晰度最大值，设置此参数绝对不会禁止 HDR/杜比. Defaults to VideoQuality._8K.

            audio_max_quality       (AudioQuality)                : 设置提取的音频流清晰度最大值. 设置此参数绝对不会禁止 Hi-Res/杜比. Defaults to AudioQuality._192K.

            video_min_quality       (VideoQuality, optional)      : 设置提取的视频流清晰度最小值，设置此参数绝对不会禁止 HDR/杜比. Defaults to VideoQuality._360P.

            audio_min_quality       (AudioQuality, optional)      : 设置提取的音频流清晰度最小值. 设置此参数绝对不会禁止 Hi-Res/杜比. Defaults to AudioQuality._64K.

            video_accepted_qualities(List[VideoQuality], optional): 设置允许的所有视频流清晰度. Defaults to ALL.

            audio_accepted_qualities(List[AudioQuality], optional): 设置允许的所有音频清晰度. Defaults to ALL.

            codecs                  (List[VideoCodecs])           : 设置所有允许提取出来的视频编码. 在数组中越靠前的编码选择优先级越高. 此项不会忽略 HDR/杜比. Defaults to [VideoCodecs.AV1, VideoCodecs.AVC, VideoCodecs.HEV].

            no_dolby_video          (bool)                        : 是否禁止提取杜比视界视频流. Defaults to False.

            no_dolby_audio          (bool)                        : 是否禁止提取杜比全景声音频流. Defaults to False.

            no_hdr                  (bool)                        : 是否禁止提取 HDR 视频流. Defaults to False.

            no_hires                (bool)                        : 是否禁止提取 Hi-Res 音频流. Defaults to False.

        Returns:
            List[VideoStreamDownloadURL | AudioStreamDownloadURL | FLVStreamDownloadURL | HTML5MP4DownloadURL | None]: FLV 视频流 / HTML5 MP4 视频流 / 番剧或课程试看 MP4 视频流返回 `[FLVStreamDownloadURL | HTML5MP4StreamDownloadURL | EpisodeTryMP4DownloadURL]`, 否则为 `[VideoStreamDownloadURL, AudioStreamDownloadURL]`, 如果未匹配上任何合适的流则对应的位置位 `None`
        """
        if self.check_flv_stream():
            return self.detect_all()  # type: ignore
        elif self.check_html5_mp4_stream():
            return self.detect_all()  # type: ignore
        elif self.check_episode_try_mp4_stream():
            return self.detect_all()  # type: ignore
        else:
            data = self.detect(
                video_max_quality=video_max_quality,
                audio_max_quality=audio_max_quality,
                video_min_quality=video_min_quality,
                audio_min_quality=audio_min_quality,
                video_accepted_qualities=video_accepted_qualities,
                audio_accepted_qualities=audio_accepted_qualities,
                codecs=codecs,
            )
            video_streams = []
            audio_streams = []
            for stream in data:
                if isinstance(stream, VideoStreamDownloadURL):
                    video_streams.append(stream)
                if isinstance(stream, AudioStreamDownloadURL):
                    audio_streams.append(stream)

            def video_stream_cmp(
                s1: VideoStreamDownloadURL, s2: VideoStreamDownloadURL
            ):
                # 杜比/HDR 优先
                if s1.video_quality == VideoQuality.DOLBY and (not no_dolby_video):
                    return 1
                elif s2.video_quality == VideoQuality.DOLBY and (not no_dolby_video):
                    return -1
                elif s1.video_quality == VideoQuality.HDR and (not no_hdr):
                    return 1
                elif s2.video_quality == VideoQuality.HDR and (not no_hdr):
                    return -1
                if s1.video_quality.value != s2.video_quality.value:
                    return s1.video_quality.value - s2.video_quality.value
                    # Detect the high quality stream to the end.
                elif s1.video_codecs.value != s2.video_codecs.value:
                    return codecs.index(s2.video_codecs) - codecs.index(s1.video_codecs)
                return -1

            def audio_stream_cmp(
                s1: AudioStreamDownloadURL, s2: AudioStreamDownloadURL
            ):
                # 杜比/Hi-Res 优先
                if s1.audio_quality == AudioQuality.DOLBY and (not no_dolby_audio):
                    return 1
                if s2.audio_quality == AudioQuality.DOLBY and (not no_dolby_audio):
                    return -1
                if s1.audio_quality == AudioQuality.HI_RES and (not no_hires):
                    return 1
                if s2.audio_quality == AudioQuality.HI_RES and (not no_hires):
                    return -1
                return s1.audio_quality.value - s2.audio_quality.value

            video_streams.sort(key=cmp_to_key(video_stream_cmp), reverse=True)
            audio_streams.sort(key=cmp_to_key(audio_stream_cmp), reverse=True)
            if len(video_streams) == 0:
                video_streams = [None]
            if len(audio_streams) == 0:
                audio_streams = [None]
            return [video_streams[0], audio_streams[0]]<|MERGE_RESOLUTION|>--- conflicted
+++ resolved
@@ -232,7 +232,6 @@
         if self.__info is None:
             return await self.get_info()
         return self.__info
-<<<<<<< HEAD
     
     # get_stat 403/404 https://github.com/SocialSisterYi/bilibili-API-collect/issues/797 等恢复
     # async def get_stat(self) -> dict:
@@ -245,21 +244,6 @@
     #     api = API["info"]["stat"]
     #     params = {"bvid": self.get_bvid(), "aid": self.get_aid()}
     #     return await Api(**api, credential=self.credential).update_params(**params).result
-=======
-
-    async def get_stat(self) -> dict:
-        """
-        获取视频统计数据（播放量，点赞数等）。
-
-        Returns:
-            dict: 调用 API 返回的结果。
-        """
-        api = API["info"]["stat"]
-        params = {"bvid": self.get_bvid(), "aid": self.get_aid()}
-        return (
-            await Api(**api, credential=self.credential).update_params(**params).result
-        )
->>>>>>> 9dd47e12
 
     async def get_tags(
         self, page_index: Union[int, None] = 0, cid: Union[int, None] = None
