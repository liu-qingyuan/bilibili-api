--- conflicted
+++ resolved
@@ -16,18 +16,12 @@
 import aiohttp
 from aiohttp.client_ws import ClientWebSocketResponse
 
-<<<<<<< HEAD
-from .utils.credential import Credential
-from .utils.network_httpx import request, HEADERS
-from .utils.network import get_session
-=======
->>>>>>> d2426589
 from .utils.utils import get_api
 from .utils.danmaku import Danmaku
 from .utils.network import get_session
 from .utils.AsyncEvent import AsyncEvent
 from .utils.credential import Credential
-from .utils.network_httpx import Api
+from .utils.network_httpx import Api, HEADERS
 from .exceptions.LiveException import LiveException
 
 API = get_api("live")
